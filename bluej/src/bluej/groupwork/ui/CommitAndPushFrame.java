--- conflicted
+++ resolved
@@ -1,10 +1,6 @@
 /*
  This file is part of the BlueJ program. 
-<<<<<<< HEAD
- Copyright (C) 2016,2017  Michael Kolling and John Rosenberg 
-=======
  Copyright (C) 2016,2017  Michael Kolling and John Rosenberg
->>>>>>> 5ff8b980
  
  This program is free software; you can redistribute it and/or 
  modify it under the terms of the GNU General Public License 
@@ -42,14 +38,7 @@
 import bluej.utility.FXWorker;
 import bluej.utility.javafx.FXCustomizedDialog;
 import bluej.utility.Utility;
-<<<<<<< HEAD
-import java.awt.BorderLayout;
-import java.awt.Color;
-import java.awt.Dimension;
-import java.awt.event.ActionEvent;
-=======
-
->>>>>>> 5ff8b980
+
 import java.io.File;
 import java.io.FileFilter;
 import java.io.IOException;

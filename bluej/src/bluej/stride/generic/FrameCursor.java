--- conflicted
+++ resolved
@@ -53,12 +53,9 @@
 import javafx.beans.property.SimpleStringProperty;
 import javafx.collections.FXCollections;
 import javafx.geometry.Bounds;
-<<<<<<< HEAD
+import javafx.geometry.Insets;
 import javafx.scene.AccessibleAttribute;
 import javafx.scene.AccessibleRole;
-=======
-import javafx.geometry.Insets;
->>>>>>> f0a1e3e5
 import javafx.scene.Node;
 import javafx.scene.canvas.Canvas;
 import javafx.scene.canvas.GraphicsContext;
@@ -290,12 +287,12 @@
         node.prefWidthProperty().bind(node.maxWidthProperty());
         node.minHeightProperty().bind(node.maxHeightProperty());
         node.prefHeightProperty().bind(node.maxHeightProperty());
-        
+
         JavaFXUtil.addChangeListener(node.focusedProperty(), nowFocused -> {
             // Oddly, we can get told we are focused even after we have left the Scene,
             // so we add a check here to guard against that:
             if (node.getScene() != null)
-            { 
+            {
                 showHide(nowFocused);
             }
 
@@ -487,7 +484,7 @@
     }
 
     private void showHide(boolean show)
-    {        
+    {
         node.setOpacity(show ? 1.0 : 0.0);
         node.setMaxHeight(show ? FULL_HEIGHT : HIDE_HEIGHT);
     }
@@ -699,7 +696,7 @@
     {
         return node.localToScene(node.getBoundsInLocal());
     }
-    
+
     public InteractionManager getEditor()
     {
         return this.editor;

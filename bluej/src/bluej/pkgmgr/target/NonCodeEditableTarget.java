--- conflicted
+++ resolved
@@ -95,14 +95,10 @@
     public void recordUnknownCommandKey(String enclosingFrameXpath, int cursorIndex, char key) { }
 
     @Override
-<<<<<<< HEAD
-    public void recordShowErrorIndicators(Collection<Integer> identifiers) { }
-=======
     public void recordShowHideFrameCatalogue(String enclosingFrameXpath, int cursorIndex, boolean show, FrameCatalogue.ShowReason reason) { }
 
     @Override
-    public void recordShowErrorIndicator(int identifier) { }
->>>>>>> c48c03f3
+    public void recordShowErrorIndicators(Collection<Integer> identifiers) { }
 
     @Override
     @OnThread(Tag.Any)

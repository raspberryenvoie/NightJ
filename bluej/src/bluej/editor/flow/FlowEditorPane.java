/*
 This file is part of the BlueJ program. 
 Copyright (C) 2019,2020,2021  Michael Kolling and John Rosenberg

 This program is free software; you can redistribute it and/or 
 modify it under the terms of the GNU General Public License 
 as published by the Free Software Foundation; either version 2 
 of the License, or (at your option) any later version. 

 This program is distributed in the hope that it will be useful, 
 but WITHOUT ANY WARRANTY; without even the implied warranty of 
 MERCHANTABILITY or FITNESS FOR A PARTICULAR PURPOSE.  See the 
 GNU General Public License for more details. 

 You should have received a copy of the GNU General Public License 
 along with this program; if not, write to the Free Software
 Foundation, Inc., 51 Franklin Street, Fifth Floor, Boston, MA  02110-1301, USA.

 This file is subject to the Classpath exception as provided in the
 LICENSE.txt file that accompanied this code.
 */
package bluej.editor.flow;

import bluej.Config;
import bluej.editor.flow.Document.Bias;
import bluej.editor.flow.LineDisplay.LineDisplayListener;
import bluej.editor.flow.MarginAndTextLine.MarginDisplay;
import bluej.editor.flow.TextLine.HighlightType;
import bluej.editor.flow.TextLine.StyledSegment;
import bluej.prefmgr.PrefMgr;
import bluej.utility.javafx.JavaFXUtil;
import javafx.collections.ObservableList;
import javafx.geometry.Bounds;
import javafx.geometry.Orientation;
import javafx.geometry.Point2D;
import javafx.scene.AccessibleAttribute;
import javafx.scene.AccessibleRole;
import javafx.scene.Node;
import javafx.scene.Scene;
import javafx.scene.control.ContextMenu;
import javafx.scene.control.IndexRange;
import javafx.scene.control.ScrollBar;
import javafx.scene.input.KeyEvent;
import javafx.scene.input.MouseButton;
import javafx.scene.input.MouseEvent;
import javafx.scene.input.ScrollEvent;
import javafx.scene.layout.BackgroundFill;
import javafx.scene.layout.Region;
import javafx.scene.paint.Color;
import javafx.scene.shape.LineTo;
import javafx.scene.shape.MoveTo;
import javafx.scene.shape.Path;
import javafx.scene.shape.PathElement;
import javafx.scene.shape.Rectangle;
import javafx.scene.text.Font;
import javafx.scene.text.Text;
import javafx.util.Duration;
import org.fxmisc.wellbehaved.event.InputMap;
import org.fxmisc.wellbehaved.event.Nodes;
import threadchecker.OnThread;
import threadchecker.Tag;

import java.io.BufferedWriter;
import java.io.IOException;
import java.io.Writer;
import java.util.*;
import java.util.stream.Stream;

/**
 * A FlowEditorPane is a component with (optional) horizontal and vertical scroll bars.
 * 
 * It displays only the lines that are currently visible on screen, in what is known
 * as a virtualised container.  Scrolling re-renders the currently visible line set.
 */
@OnThread(value = Tag.FXPlatform, ignoreParent = true)
public class FlowEditorPane extends Region implements JavaSyntaxView.Display
{
    public static final Duration SCROLL_DELAY = Duration.millis(50);
    private final LineDisplay lineDisplay;
    private final FlowEditorPaneListener listener;

    private final HoleDocument document;
    
    private final TrackedPosition anchor;
    private final TrackedPosition caret;
    // When moving up/down, we keep track of what column we are aiming for so that moving vertically through an empty
    // line doesn't always push you over to the left.  This is automatically reset to -1 by all insertions and movements,
    // if you want it to persist, you will need to set it again manually afterwards.
    // Note: this is 1-based (first column is 1) to fit in more easily with SourceLocation.
    private int targetColumnForVerticalMovement;
    private final Path caretShape;
    
    // Default is to apply no styles:
    private LineStyler lineStyler = (i, s) -> Collections.singletonList(new StyledSegment(Collections.emptyList(), s.toString()));
    
    private ErrorQuery errorQuery = () -> Collections.emptyList();
    
    private final LineContainer lineContainer;
    private final ScrollBar verticalScroll;
    private final ScrollBar horizontalScroll;
    private boolean updatingScrollBarDirectly = false;
    // Scroll bars can be turned off for testing and printing:
    private boolean allowScrollBars = true;
    
    private final ArrayList<SelectionListener> selectionListeners = new ArrayList<>();
    private boolean postScrollRenderQueued = false;
    private boolean editable = true;
    private boolean forceCaretShow = false;
    // The pending amount to scroll by (mouse/touch scroll events are batched up)
    private double pendingScrollY;
    // Have we currently scheduled an update of the caret graphics?  If so, no need to schedule another.
    private boolean caretUpdateScheduled;
    // If we have currently scheduled an update of the caret graphics, will we ensure caret is visible?
    private boolean caretUpdateEnsureVisible;

    // Tracked for the purposes of smart bracket adding.  We set this to true when
    // the user types an '{'.  We set it to false when they either:
    //   - type anything else
    //   - move the caret around
    // Thus we can determine the pattern "Typed '{', then pressed enter" from other
    // situations (like: "typed '{', pasted some content" or "typed '{' then went up a line and pressed enter").
    private boolean justAddedOpeningCurlyBracket;

    // For when the user is dragging the mouse (or just holding the button down with it stationary)
    // and the pointer is out of our bounds, requiring us to scroll:
    private static enum DragScroll { UP_FAST, UP, DOWN, DOWN_FAST }
    private boolean isDragScrollScheduled = false;
    // Null when there's no current drag scroll:
    private DragScroll offScreenDragScroll = null;
    private double offScreenDragX = 0;
    private double offScreenDragY = 0;

    public FlowEditorPane(String content, FlowEditorPaneListener listener)
    {
        this.listener = listener;
        setSnapToPixel(true);
        document = new HoleDocument();
        document.replaceText(0, 0, content);
        caret = document.trackPosition(0, Bias.FORWARD);
        // Important that the anchor is a different object to the caret, as they will move independently:
        anchor = document.trackPosition(0, Bias.FORWARD);
        caretShape = new Path();
        caretShape.getStyleClass().add("flow-caret");
        caretShape.setStroke(Color.RED);
        caretShape.setMouseTransparent(true);
        caretShape.setManaged(false);
        
        verticalScroll = new ScrollBar();
        verticalScroll.setOrientation(Orientation.VERTICAL);
        verticalScroll.setVisible(false);
        
        horizontalScroll = new ScrollBar();
        horizontalScroll.setOrientation(Orientation.HORIZONTAL);
        horizontalScroll.setVisible(false);
        lineDisplay = new LineDisplay(this::getLineContainerHeight, horizontalScroll.valueProperty(), PrefMgr.getEditorFontCSS(true), listener);

        JavaFXUtil.addChangeListenerPlatform(horizontalScroll.valueProperty(), v -> {
            // Prevent an infinite loop when we update scroll bar ourselves in render method:
            if (!updatingScrollBarDirectly)
            {
                updateRender(false);
            }
        });
        JavaFXUtil.addChangeListenerPlatform(verticalScroll.valueProperty(), v -> {
            // Prevent an infinite loop when we update scroll bar ourselves in render method:
            if (!updatingScrollBarDirectly)
            {
                lineDisplay.scrollTo(v.intValue(), (v.doubleValue() - v.intValue()) * -1 * lineDisplay.getLineHeight());
                updateRender(false);
            }
        });
        lineContainer = new LineContainer(lineDisplay, false);
        Rectangle clip = new Rectangle();
        clip.widthProperty().bind(lineContainer.widthProperty());
        clip.heightProperty().bind(lineContainer.heightProperty());
        lineContainer.setClip(clip);
        getChildren().setAll(lineContainer, verticalScroll, horizontalScroll);
        updateRender(false);
        JavaFXUtil.addChangeListenerPlatform(lineContainer.heightProperty(), h -> JavaFXUtil.runAfterCurrent(() -> updateRender(false)));

        setAccessibleRole(AccessibleRole.TEXT_AREA);
        selectionListeners.add(new SelectionListener() {
            int oldCaretPos = 0;
            int oldAnchorPos = 0;
            @Override
            public void selectionChanged(int caretPosition, int anchorPosition)
            {
                if (caretPosition != oldCaretPos)
                {
                    notifyAccessibleAttributeChanged(AccessibleAttribute.CARET_OFFSET);
                }
                if (Math.min(caretPosition, anchorPosition) != Math.min(oldCaretPos, oldAnchorPos))
                {
                    notifyAccessibleAttributeChanged(AccessibleAttribute.SELECTION_START);
                }
                if (Math.max(caretPosition, anchorPosition) != Math.max(oldCaretPos, oldAnchorPos))
                {
                    notifyAccessibleAttributeChanged(AccessibleAttribute.SELECTION_END);
                }
                oldAnchorPos = anchorPosition;
                oldCaretPos = caretPosition;
            }
        });
        document.addListener(false, (origStartIncl, replaced, replacement, linesRemoved, linesAdded) -> {
            notifyAccessibleAttributeChanged(AccessibleAttribute.TEXT);
        });

        Nodes.addInputMap(this, InputMap.sequence(
            InputMap.consume(KeyEvent.KEY_TYPED, this::keyTyped),
            InputMap.consume(MouseEvent.MOUSE_PRESSED, this::mousePressed),
            InputMap.consume(MouseEvent.MOUSE_DRAGGED, this::mouseDragged),
            InputMap.consume(MouseEvent.MOUSE_RELEASED, this::mouseReleased),
            InputMap.consume(MouseEvent.MOUSE_MOVED, this::mouseMoved)
            // Note: we deliberately do not handle scroll events here, and instead
            // handle them in MarginAndTextLine.  See the comments there for more info.
            // InputMap.consume(ScrollEvent.SCROLL, this::scroll)
        ));

        JavaFXUtil.addChangeListenerPlatform(widthProperty(), w -> updateRender(false));
        JavaFXUtil.addChangeListenerPlatform(heightProperty(), h -> updateRender(false));
        JavaFXUtil.addChangeListenerPlatform(focusedProperty(), f -> updateCaretVisibility());
    }

    @Override
    @OnThread(value = Tag.FXPlatform, ignoreParent = true)
    public Object queryAccessibleAttribute(AccessibleAttribute accessibleAttribute, Object... objects)
    {
        switch (accessibleAttribute)
        {
            case EDITABLE:
                return true;
            case TEXT:
                return getDocument().getFullContent();
            case CARET_OFFSET:
                return caret.position;
            case SELECTION_START:
                return getSelectionStart();
            case SELECTION_END:
                return getSelectionEnd();
            case LINE_FOR_OFFSET:
                return document.getLineFromPosition((Integer)objects[0]);
            case LINE_START:
                return document.getLineStart((Integer)objects[0]);
            case LINE_END:
                return document.getLineEnd((Integer)objects[0]);
            case BOUNDS_FOR_RANGE:
                return lineDisplay.getBoundsForRange(document, (Integer)objects[0], (Integer)objects[1]);
            case OFFSET_AT_POINT:
                Point2D screenPoint = (Point2D)objects[0];
                return getCaretPositionForLocalPoint(screenToLocal(screenPoint));
            case HELP:
                String err = listener.getErrorAtPosition(caret.position);
                if (err != null)
                    return "Error: " + err;
                else
                    break;
        }
        return super.queryAccessibleAttribute(accessibleAttribute, objects);
    }

    private double getLineContainerHeight()
    {
        return lineContainer.getHeight();
    }

    private void keyTyped(KeyEvent event)
    {
        if (!editable)
            return;
        
        /////////////////////////////////////////////////////////
        // This section is adapted from TextInputControlBehavior
        /////////////////////////////////////////////////////////
        // Sometimes we get events with no key character, in which case
        // we need to bail.
        String character = event.getCharacter();
        if (character.length() == 0) return;

        // Filter out control keys except control+Alt on PC or Alt on Mac
        if (event.isControlDown() || event.isAltDown() || (Config.isMacOS() && event.isMetaDown())) {
            if (!((event.isControlDown() || Config.isMacOS()) && event.isAltDown())) return;
        }

        // Ignore characters in the control range and the ASCII delete
        // character as well as meta key presses
        if (character.charAt(0) > 0x1F
            && character.charAt(0) != 0x7F
            && !event.isMetaDown()) { // Not sure about this one -- NCCB note this comment is from the original source
            replaceSelection(character);
            JavaFXUtil.runAfterCurrent(() -> scheduleCaretUpdate(true));
            // Must do this last, to avoid the cursor movement in textChanged()
            // from cancelling our memory that they added a curly bracket without moving:
            justAddedOpeningCurlyBracket = character.equals("{");
        }
        
    }

    private void mousePressed(MouseEvent e)
    {
        requestFocus();
        if (e.getButton() == MouseButton.PRIMARY)
        {
            // If shift pressed, don't move anchor; form selection instead:
            boolean setAnchor = !e.isShiftDown();
            getCaretPositionForMouseEvent(e).ifPresent(setAnchor ? this::positionCaret : p -> moveCaret(p, true));
            updateRender(true);
        }
    }

    OptionalInt getCaretPositionForMouseEvent(MouseEvent e)
    {
        return getCaretPositionForLocalPoint(new Point2D(e.getX(), e.getY()));
    }

    OptionalInt getCaretPositionForLocalPoint(Point2D localPoint)
    {
        int[] position = lineDisplay.getCaretPositionForLocalPoint(localPoint);
        if (position != null)
        {
            return OptionalInt.of(document.getLineStart(position[0]) + position[1]);
        }
        return OptionalInt.empty();
    }

    private void mouseMoved(MouseEvent event)
    {
        getCaretPositionForMouseEvent(event).ifPresent(pos -> listener.showErrorPopupForCaretPos(pos, true));
    }

    private void mouseDragged(MouseEvent e)
    {
        if (e.getButton() == MouseButton.PRIMARY)
        {
            double y = e.getY();
            // If the user has the cursor more than this amount of pixels beyond the edge,
            // we speed up the drag:
            int fastDistance = 30;
            if (y > getHeight())
            {
                offScreenDragScroll = y - getHeight() > fastDistance ? DragScroll.DOWN_FAST : DragScroll.DOWN;
                y = getHeight() - 1;
            }
            else if (y < 0)
            {
                offScreenDragScroll = y < -fastDistance ? DragScroll.UP_FAST : DragScroll.UP;
                y = 0;
            }
            else
            {
                // Drag is within pane bounds, no need to scroll:
                offScreenDragScroll = null;
            }
            offScreenDragX = e.getX();
            offScreenDragY = y;
            // Don't update the anchor:
            getCaretPositionForLocalPoint(new Point2D(e.getX(), y)).ifPresent(p -> moveCaret(p, false));
            
            if (offScreenDragScroll != null && !isDragScrollScheduled)
            {
                JavaFXUtil.runAfter(Duration.millis(50), this::doDragScroll);
                isDragScrollScheduled = true;
            }
        }
    }
    
    private void mouseReleased(MouseEvent e)
    {
        offScreenDragScroll = null;
    }

    /**
     * Called regularly to continue to scroll up/down the file if the user is dragging and keeping
     * the mouse cursor out of the window.  Will reschedule itself (this is stopped if the user
     * releases the mouse button, in the mouseReleased button).
     */
    private void doDragScroll()
    {
        isDragScrollScheduled = false;
        if (offScreenDragScroll != null)
        {
            int amount = 0;
            switch (offScreenDragScroll)
            {
                case UP_FAST:
                    amount = 50;
                    break;
                case UP:
                    amount = 15;
                    break;
                case DOWN:
                    amount = -15;
                    break;
                case DOWN_FAST:
                    amount = -50;
                    break;
            }
            scroll(0, amount);
            getCaretPositionForLocalPoint(new Point2D(offScreenDragX, offScreenDragY)).ifPresent(p -> moveCaret(p, false));
            JavaFXUtil.runAfter(SCROLL_DELAY, this::doDragScroll);
            isDragScrollScheduled = true;
        }
    }

    public void textChanged()
    {
        updateRender(false);
        targetColumnForVerticalMovement = -1;
        callSelectionListeners();
        // FlowEditor is in charge of recording edits
    }

    private void updateRender(boolean ensureCaretVisible)
    {
        if (ensureCaretVisible)
        {
            lineDisplay.ensureLineVisible(caret.getLine());
        }

        // Must calculate horizontal scroll before rendering, in case it updates the horizontal scroll:
        double width = lineDisplay.calculateLineWidth(document.getLongestLine());
        // It doesn't look nice if the width the scroll bar shows is exactly the longest line,
        // as then it feels like it shows "too soon".  So we allow an extra 100 pixels before showing:
        int EXTRA_WIDTH = 100;
        horizontalScroll.setMax(width + EXTRA_WIDTH - getWidth());
        if (horizontalScroll.getValue() > horizontalScroll.getMax())
        {
            updatingScrollBarDirectly = true;
            horizontalScroll.setValue(Math.max(Math.min(horizontalScroll.getValue(), horizontalScroll.getMax()), horizontalScroll.getMin()));
            updatingScrollBarDirectly = false;
        }
        horizontalScroll.setVisibleAmount(getWidth() / (horizontalScroll.getMax() + getWidth()) * horizontalScroll.getMax());
        horizontalScroll.setVisible(allowScrollBars && width + EXTRA_WIDTH >= getWidth());
        
        List<Node> prospectiveChildren = new ArrayList<>();
        // Use an AbstractList rather than pre-calculate, as that means we don't bother
        // styling lines which will not be displayed:
        List<List<StyledSegment>> styledLines = new StyledLines(document, lineStyler);
        
        prospectiveChildren.addAll(lineDisplay.recalculateVisibleLines(styledLines, this::snapSizeY, - horizontalScroll.getValue(), lineContainer.getWidth(), lineContainer.getHeight(), false));
        prospectiveChildren.add(caretShape);
        verticalScroll.setVisible(allowScrollBars && lineDisplay.getVisibleLineCount() < document.getLineCount());
        // Note: we don't use actual line count as that "jiggle" by one line as lines are partially
        // scrolled out of view.  i.e. if you have a window that's tall enough to show 1.8 lines,
        // the number of actual visible lines may be 2 or 3 depending on where you scroll to.
        // A more reliable estimate that doesn't jiggle is to work out the 1.8 part like this:
        double visibleLinesEstimate = getHeight() / lineDisplay.getLineHeight();
        verticalScroll.setMax(document.getLineCount() - visibleLinesEstimate);
        verticalScroll.setVisibleAmount(visibleLinesEstimate / document.getLineCount() * verticalScroll.getMax());
        updatingScrollBarDirectly = true;
        verticalScroll.setValue(lineDisplay.getLineRangeVisible()[0] - (lineDisplay.getFirstVisibleLineOffset() / lineDisplay.getLineHeight()));
        updatingScrollBarDirectly = false;

        
        // This will often avoid changing the children, if the window has not been resized:
        boolean needToChangeLinesAndCaret = false;
        for (int i = 0; i < prospectiveChildren.size(); i++)
        {
            // Reference equality is fine here:
            if (i >= lineContainer.getChildren().size() || prospectiveChildren.get(i) != lineContainer.getChildren().get(i))
            {
                needToChangeLinesAndCaret = true;
                break;
            }
        }
        if (needToChangeLinesAndCaret)
        {
            lineContainer.getChildren().setAll(prospectiveChildren);
        }
        else
        {
            // Clear rest after:
            if (lineContainer.getChildren().size() > prospectiveChildren.size())
            {
                lineContainer.getChildren().subList(prospectiveChildren.size(), lineContainer.getChildren().size()).clear();
            }
        }

        if (getScene() != null)
        {
            scheduleCaretUpdate(ensureCaretVisible);
            String lineText = getDocument().getLines().get(document.getLineFromPosition(caret.position)).toString();
            setAccessibleText(lineText);
        }
        updateCaretVisibility();

        HashSet<Integer> linesWithSelectionSet = new HashSet<>();
        
        if (caret.position != anchor.position)
        {
            TrackedPosition startPos = caret.position < anchor.position ? caret : anchor;
            TrackedPosition endPos = caret.position < anchor.position ? anchor : caret;
            
            // Simple case; one line selection:
            if (startPos.getLine() == endPos.getLine() && lineDisplay.isLineVisible(startPos.getLine()))
            {
                TextLine caretLine = lineDisplay.getVisibleLine(startPos.getLine()).textLine;
                caretLine.showSelection(startPos.getColumn(), endPos.getColumn(), false);
                linesWithSelectionSet.add(startPos.getLine());
            }
            else
            {
                // Need composite of several lines
                // Do all except last line:
                for (int line = startPos.getLine(); line < endPos.getLine(); line++)
                {
                    int startOnThisLine = line == startPos.getLine() ? startPos.getColumn() : 0;
                    if (lineDisplay.isLineVisible(line))
                    {
                        TextLine textLine = lineDisplay.getVisibleLine(line).textLine;
                        textLine.showSelection(startOnThisLine, document.getLineStart(line + 1) - document.getLineStart(line), true);
                        linesWithSelectionSet.add(line);
                    }
                }
                // Now do last line:
                if (lineDisplay.isLineVisible(endPos.getLine()))
                {
                    lineDisplay.getVisibleLine(endPos.getLine()).textLine.showSelection(0, endPos.getColumn(), false);
                    linesWithSelectionSet.add(endPos.getLine());
                }
            }
        }
        
        // Need to clear any stale selection from other lines:
        int[] visibleLineRange = lineDisplay.getLineRangeVisible();
        for (int line = visibleLineRange[0]; line <= visibleLineRange[1]; line++)
        {
            if (!linesWithSelectionSet.contains(line))
            {
                lineDisplay.getVisibleLine(line).textLine.hideSelection();
            }
        }
        
        if (errorQuery != null)
        {
            for (IndexRange indexRange : errorQuery.getErrorUnderlines())
            {
                addErrorUnderline(indexRange.getStart(), indexRange.getEnd());
            }
        }
        
        /* Code for showing error underlines
        for (IndexRange errorUnderline : errorUnderlines)
        {
            Path err = new Path();
            err.setFill(null);
            err.setStroke(new ImagePattern(UNDERLINE_IMAGE, 0, 0, 2, 2, false));
            err.setMouseTransparent(true);
            TextLine errTextLine = lineDisplay.currentlyVisibleLines.get(document.getLineFromPosition(errorUnderline.getStart()));
            err.getElements().setAll(keepBottom(errTextLine.rangeShape(document.getColumnFromPosition(errorUnderline.getStart()), document.getColumnFromPosition(errorUnderline.getEnd()))));
            err.setLayoutX(errTextLine.getLayoutX());
            err.setLayoutY(errTextLine.getLayoutY());
            getChildren().add(err);
        }
        */
        
        // Temporary calculations for box location:
        /*
        String docContent = document.getFullContent();
        int nextRect = 0;
        for (int publicLoc = docContent.indexOf("public"); publicLoc != -1; publicLoc = docContent.indexOf("public", publicLoc + 1))
        {
            int open = 0;
            int closingCurly = publicLoc;
            while (closingCurly < docContent.length())
            {
                closingCurly += 1;
                if (docContent.charAt(closingCurly) == '{')
                    open++;
                if (docContent.charAt(closingCurly) == '}')
                {
                    open--;
                    if (open == 0)
                        break;
                }
            }
            // Now draw a background box the full width of the header line, down to beneath the curly
            double x = getCaretLikeBounds(publicLoc).getMinX();
            double y = getCaretLikeBounds(publicLoc).getMinY();
            double width = lineDisplay.currentlyVisibleLines.get(document.getLineFromPosition(publicLoc)).getWidth() - x;
            double height = getCaretLikeBounds(closingCurly).getMaxY() - y;
            Rectangle r = new Rectangle(x, y, width, height);
            r.setMouseTransparent(true);
            r.setStroke(Color.GRAY);
            r.setFill(docContent.startsWith("public class", publicLoc) ? Color.PALEGREEN : Color.LIGHTYELLOW);
            getChildren().add(nextRect++, r);
        }
        */
        
        lineContainer.requestLayout();        
        requestLayout();
    }

    /**
     * Schedules an update of the caret graphics after the next scene layout.
     * @param ensureCaretVisibleRequestedThisTime True if we want to scroll to make sure the caret is on-screen.
     */
    private void scheduleCaretUpdate(boolean ensureCaretVisibleRequestedThisTime)
    {
        // Passing true overrides false:
        this.caretUpdateEnsureVisible = caretUpdateEnsureVisible || ensureCaretVisibleRequestedThisTime;
        Scene scene = getScene();
        if (scene == null || caretUpdateScheduled)
        {
            return;
        }
        
        JavaFXUtil.runAfterNextLayout(scene, () -> {
            // Important that we pick up the value from the field, as an intervening request since we were scheduled
            // may have changed the value:
            boolean ensureCaretVisible = caretUpdateEnsureVisible;
            caretUpdateScheduled = false;
            caretUpdateEnsureVisible = false;
            if (lineDisplay.isLineVisible(caret.getLine()))
            {
                MarginAndTextLine line = lineDisplay.getVisibleLine(caret.getLine());
                if (line.textLine.isNeedsLayout())
                {
                    // Still need to do more layout; try again after next layout:
                    scheduleCaretUpdate(ensureCaretVisible);
                    return;
                }
                
                caretShape.getElements().setAll(line.textLine.caretShape(caret.getColumn(), true));
                caretShape.layoutXProperty().bind(line.layoutXProperty());
                if (ensureCaretVisible)
                {
                    Bounds caretBounds = caretShape.getBoundsInLocal();
                    double maxScroll = Math.max(0, caretBounds.getCenterX() - 8);
                    double minScroll = Math.max(0, caretBounds.getCenterX() - (getWidth() - MarginAndTextLine.TEXT_LEFT_EDGE - verticalScroll.prefWidth(-1) - 6));
                    horizontalScroll.setValue(Math.min(maxScroll, Math.max(minScroll, horizontalScroll.getValue())));
                }
                caretShape.translateXProperty().set(MarginAndTextLine.TEXT_LEFT_EDGE - horizontalScroll.getValue());
                caretShape.layoutYProperty().bind(line.layoutYProperty());
                caretShape.setVisible(true);
            }
            else
            {
                caretShape.getElements().clear();
                caretShape.layoutXProperty().unbind();
                caretShape.layoutYProperty().unbind();
                caretShape.setLayoutX(0);
                caretShape.setLayoutY(0);
                caretShape.setVisible(false);
            }
        });
        caretUpdateScheduled = true;
    }

    private void updateCaretVisibility()
    {
        boolean focused = isFocused();
        boolean lineVisible = lineDisplay.isLineVisible(caret.getLine());
        caretShape.setVisible(lineVisible && (focused || forceCaretShow));
    }

    public boolean isLineVisible(int line)
    {
        return lineDisplay.isLineVisible(line);
    }

    /**
     * Gives back a two-element array, the first element being the inclusive zero-based index of the first line
     * that is visible on screen, and the second element being the inclusive zero-based index of the last line
     * that is visible on screen.
     */
    int[] getLineRangeVisible()
    {
        return lineDisplay.getLineRangeVisible();
    }
    
    double getLineHeight()
    {
        return lineDisplay.getLineHeight();
    }

    // Bounds relative to FlowEditorPane
    /*
    private Bounds getCaretLikeBounds(int pos)
    {
        TextLine textLine = lineDisplay.currentlyVisibleLines.get(document.getLineFromPosition(pos));
        Path path = new Path(textLine.caretShape(document.getColumnFromPosition(pos), true));
        path.setLayoutX(textLine.getLayoutX());
        path.setLayoutY(textLine.getLayoutY());
        return path.getBoundsInParent();
    }
    */

    private PathElement[] keepBottom(PathElement[] rangeShape)
    {
        // This corresponds to the code in PrismTextLayout.range, where
        // the range shapes are constructed using:
        //   MoveTo top-left
        //   LineTo top-right
        //   LineTo bottom-right
        //   LineTo bottom-left ***
        //   LineTo top-left
        //
        // We only want to keep the asterisked line, which is the bottom of the shape.
        // So we convert the others to MoveTo.  If PrismTextLayout.range ever changes
        // its implementation, we will need to change this.
        if (rangeShape.length % 5 == 0)
        {
            for (int i = 0; i < rangeShape.length; i += 5)
            {
                if (rangeShape[0] instanceof MoveTo
                    && rangeShape[1] instanceof LineTo
                    && rangeShape[2] instanceof LineTo
                    && rangeShape[3] instanceof LineTo
                    && rangeShape[4] instanceof LineTo)
                {
                    rangeShape[1] = lineToMove(rangeShape[1]);
                    rangeShape[2] = lineToMove(rangeShape[2]);
                    rangeShape[4] = lineToMove(rangeShape[4]);
                }
            }
        }
        return rangeShape;
    }

    private PathElement lineToMove(PathElement pathElement)
    {
        LineTo lineTo = (LineTo)pathElement;
        return new MoveTo(lineTo.getX(), lineTo.getY());
    }

    /**
     * Used by FlowActions to keep track of target column when going up/down.  Note: first column is one, not zero.
     */
    public int getTargetColumnForVerticalMove()
    {
        return targetColumnForVerticalMovement;
    }

    /**
     * Used by FlowActions to keep track of target column when going up/down.  Note: first column is one, not zero.
     */
    public void setTargetColumnForVerticalMove(int targetColumn)
    {
        this.targetColumnForVerticalMovement = targetColumn;
    }

    private void addErrorUnderline(int startPos, int endPos)
    {
        int lineIndex = document.getLineFromPosition(startPos);
        int startColumn = document.getColumnFromPosition(startPos);
        // Only show error on one line at most:
        int endColumn = Math.min(document.getLineEnd(lineIndex), endPos - document.getLineStart(lineIndex));
        
        if (lineDisplay.isLineVisible(lineIndex))
        {
            lineDisplay.getVisibleLine(lineIndex).textLine.showError(startColumn, endColumn);
        }
    }
    
    // Each item is of size 2, start pos incl and end pos excl, where position is within the whole document
    void showHighlights(HighlightType highlightType, List<int[]> results)
    {
        // Maps line number to [start column incl, end column excl]
        Map<Integer, List<int[]>> resultsByLine = new HashMap<>();

        for (int[] result : results)
        {
            int lineIndex = document.getLineFromPosition(result[0]);
            int startColumn = document.getColumnFromPosition(result[0]);
            // Only show result on one line at most:
            int endColumn = Math.min(document.getLineEnd(lineIndex), result[1] - document.getLineStart(lineIndex));
            resultsByLine.computeIfAbsent(lineIndex, n -> new ArrayList<>()).add(new int[]{startColumn, endColumn});
        }
        int[] visibleLines = lineDisplay.getLineRangeVisible();
        for (int line = visibleLines[0]; line <= visibleLines[1]; line++)
        {
            lineDisplay.getVisibleLine(line).textLine.showHighlight(highlightType, resultsByLine.getOrDefault(line, List.of()));
        }
    }

    public void setErrorQuery(ErrorQuery errorQuery)
    {
        this.errorQuery = errorQuery;
    }

    public void applyScopeBackgrounds(Map<Integer, List<BackgroundItem>> scopeBackgrounds)
    {
        // Important to take a copy so as to not modify the original:
        HashMap<Integer, List<BackgroundItem>> withOverlays = new HashMap<>();
        Set<Integer> breakpointLines = listener.getBreakpointLines();
        int stepLine = listener.getStepLine();
        
        scopeBackgrounds.forEach((line, scopes) -> {
            if (breakpointLines.contains(line) || line == stepLine)
            {
                ArrayList<BackgroundItem> regions = new ArrayList<>(scopes);
                BackgroundItem region = new BackgroundItem(0, getWidth() - MarginAndTextLine.TEXT_LEFT_EDGE, 
                    new BackgroundFill((line == stepLine ? listener.stepMarkOverlayColorProperty() : listener.breakpointOverlayColorProperty()).get(), null, null));
                regions.add(region);
                withOverlays.put(line, regions);
            }
            else
            {
                // Just copy, no need to modify:
                withOverlays.put(line, scopes);
            }
        });
        
        lineDisplay.applyScopeBackgrounds(withOverlays);
    }

    public void ensureCaretShowing()
    {
        updateRender(true);
    }

    public void setLineMarginGraphics(int lineIndex, EnumSet<MarginDisplay> marginDisplays)
    {
        if (lineDisplay.isLineVisible(lineIndex))
        {
            lineDisplay.getVisibleLine(lineIndex).setMarginGraphics(marginDisplays);
        }
    }

    /**
     * Called when the font size has changed; redisplay accordingly.
     */
    public void fontSizeChanged()
    {
        lineDisplay.fontSizeChanged();
        updateRender(false);
    }

    /**
     * Selects the given range, with anchor at the beginning and caret at the end.
     */
    public void select(int start, int end)
    {
        positionAnchor(start);
        moveCaret(end);
    }

    public void setFakeCaret(boolean fakeOn)
    {
        forceCaretShow = fakeOn;
        updateCaretVisibility();
    }

    public boolean isEditable()
    {
        return editable;
    }

    public void setEditable(boolean editable)
    {
        this.editable = editable;
    }

    public void write(Writer writer) throws IOException
    {
        BufferedWriter bufferedWriter = new BufferedWriter(writer);
        bufferedWriter.write(document.getFullContent());
        // Must flush or else changes don't get written:
        bufferedWriter.flush();
    }

    public void hideAllErrorUnderlines()
    {
        lineDisplay.hideAllErrorUnderlines();
    }

    public double getTextDisplayWidth()
    {
        return lineContainer.getWidth() - MarginAndTextLine.TEXT_LEFT_EDGE;
    }

    @OnThread(value = Tag.FXPlatform, ignoreParent = true)
    public static class LineContainer extends Region
    {
        private final LineDisplay lineDisplay;
        private final boolean lineWrapping;

        public LineContainer(LineDisplay lineDisplay, boolean lineWrapping)
        {
            this.lineDisplay = lineDisplay;
            this.lineWrapping = lineWrapping;
            JavaFXUtil.addStyleClass(this,"line-container");
        }
        
        @Override
        protected void layoutChildren()
        {
            double y = snapPositionY(lineDisplay.getFirstVisibleLineOffset());
            if (!lineWrapping)
            {
                double height = snapSizeY(lineDisplay.calculateLineHeight());
                for (Node child : getChildren())
                {
                    if (child instanceof MarginAndTextLine)
                    {
                        double nextY = snapPositionY(y + height);
                        child.resizeRelocate(0, y, Math.max(getWidth(), child.prefWidth(-1.0)), nextY - y);
                        y = nextY;
                    }
                }
            }
            else
            {
                for (Node child : getChildren())
                {
                    if (child instanceof MarginAndTextLine)
                    {
                        MarginAndTextLine line = (MarginAndTextLine) child;
                        double height = snapSizeY(child.prefHeight(getWidth()));
                        double nextY = snapPositionY(y + height);
                        child.resizeRelocate(0, y, getWidth(), nextY - y);
                        y = nextY;
                    }
                }
            }
        }

        @Override
        @OnThread(Tag.FX)
        protected ObservableList<Node> getChildren()
        {
            return super.getChildren();
        }
    }

    @Override
    protected void layoutChildren()
    {
        double horizScrollHeight = horizontalScroll.isVisible() ? horizontalScroll.prefHeight(-1) : 0;
        horizontalScroll.resizeRelocate(0, getHeight() - horizScrollHeight, getWidth(), horizScrollHeight);
        double vertScrollWidth = verticalScroll.isVisible() ? verticalScroll.prefWidth(-1) : 0;
        verticalScroll.resizeRelocate(getWidth() - vertScrollWidth, 0, vertScrollWidth, getHeight() - horizScrollHeight);
        lineContainer.resizeRelocate(0, 0, getWidth() - vertScrollWidth, getHeight() - horizScrollHeight);
    }

    public HoleDocument getDocument()
    {
        return document;
    }

    /**
     * Sets the given line (zero-based) to be at the top of the window,
     * at zero offset.
     * @param lineIndex
     */
    public void scrollTo(int lineIndex)
    {
        lineDisplay.scrollTo(lineIndex, 0.0);
        updateRender(false);
    }

    /**
     * Called when a scroll event has occurred on one of the text lines in the editor
     * @param scrollEvent The scroll event that occurred.
     */
    public void scrollEventOnTextLine(ScrollEvent scrollEvent)
    {
        scroll(scrollEvent.getDeltaX(), scrollEvent.getDeltaY());
    }
    
    private void scroll(double deltaX, double deltaY)
    {
        updatingScrollBarDirectly = true;
        horizontalScroll.setValue(Math.max(horizontalScroll.getMin(), Math.min(horizontalScroll.getMax(), horizontalScroll.getValue() - deltaX)));
        updatingScrollBarDirectly = false;
        pendingScrollY += deltaY;
        if (!postScrollRenderQueued)
        {
            postScrollRenderQueued = true;
<<<<<<< HEAD
            JavaFXUtil.runAfter(Duration.millis(25), () -> {
                postScrollRenderQueued = false;
                lineDisplay.scrollBy(pendingScrollY, document.getLineCount());
                pendingScrollY = 0;
                updateRender(false);
            });
            JavaFXUtil.runAfter(Duration.millis(50), () -> {
=======
            JavaFXUtil.runAfter(SCROLL_DELAY, () -> {
>>>>>>> f0a1e3e5
                postScrollRenderQueued = false;
                lineDisplay.scrollBy(pendingScrollY, document.getLineCount());
                pendingScrollY = 0;
                updateRender(false);
            });
        }
    }

    /**
     * If given character index within the document is on screen, then returns its X position.
     * If it's not on screen, returns empty.
     * @param leftOfCharIndex
     * @return
     */
    public Optional<Double> getLeftEdgeX(int leftOfCharIndex)
    {
        return getLeftEdgeX(leftOfCharIndex, document, lineDisplay);
    }

    static Optional<Double> getLeftEdgeX(int leftOfCharIndex, Document document, LineDisplay lineDisplay)
    {
        int lineIndex = document.getLineFromPosition(leftOfCharIndex);
        if (lineDisplay.isLineVisible(lineIndex))
        {
            TextLine line = lineDisplay.getVisibleLine(lineIndex).textLine;
            // If the line needs layout, the positions won't be accurate:
            if (line.isNeedsLayout())
                return Optional.empty();
            // Sometimes, it seems that the line can have the CSS for the font,
            // and claim it doesn't need layout, but the font on the Text items
            // has not actually been switched to the right font.  In this case
            // the positions will be inaccurate, so we should not calculate:
            Font curFont = line.getChildren().stream().flatMap(n -> n instanceof Text ? Stream.of(((Text)n).getFont()) : Stream.empty()).findFirst().orElse(null);
            if (curFont != null && !curFont.getFamily().equals(PrefMgr.getEditorFontFamily()))
                return Optional.empty();
            int posInLine = leftOfCharIndex - document.getLineStart(lineIndex);
            PathElement[] elements = line.caretShape(posInLine, true);
            Path path = new Path(elements);
            Bounds bounds = path.getBoundsInLocal();
            // If the bounds are at left edge but char is not, might not have laid out yet:
            if (posInLine > 0 && bounds.getMaxX() < 2.0)
            {
                return Optional.empty();
            }
            return Optional.of((bounds.getMinX() + bounds.getMaxX()) / 2.0);
        }
        return Optional.empty();
    }

    public Optional<Bounds> getCaretBoundsOnScreen(int position)
    {
        int lineIndex = document.getLineFromPosition(position);
        if (lineDisplay.isLineVisible(lineIndex))
        {
            TextLine line = lineDisplay.getVisibleLine(lineIndex).textLine;
            PathElement[] elements = line.caretShape(position - document.getLineStart(lineIndex), true);
            Path path = new Path(elements);
            Bounds bounds = line.localToScreen(path.getBoundsInLocal());
            return Optional.of(bounds);
        }
        return Optional.empty();
    }
    
    public Optional<double[]> getTopAndBottom(int lineIndex)
    {
        if (lineDisplay.isLineVisible(lineIndex))
        {
            MarginAndTextLine line = lineDisplay.getVisibleLine(lineIndex);
            Bounds bounds = line.getLayoutBounds();
            return Optional.of(new double[] {line.getLayoutY() + bounds.getMinY(), line.getLayoutY() + bounds.getMaxY()});
        }
        return Optional.empty();
    }

    /**
     * Set the position of the caret and anchor, and scroll to ensure the caret is on screen.
     */
    public void positionCaret(int position)
    {
        caret.moveTo(position);
        anchor.moveTo(position);
        targetColumnForVerticalMovement = -1;
        justAddedOpeningCurlyBracket = false;
        updateRender(true);
        callSelectionListeners();
    }

    /**
     * Set the position of the caret and anchor, but do not scroll.
     */
    public void positionCaretWithoutScrolling(int position)
    {
        caret.moveTo(position);
        anchor.moveTo(position);
        targetColumnForVerticalMovement = -1;
        justAddedOpeningCurlyBracket = false;
        updateRender(false);
        callSelectionListeners();
    }

    /**
     * Set the position of the caret without moving the anchor, and scroll to ensure the caret is on screen.
     */
    public void moveCaret(int position)
    {
        moveCaret(position, true);
    }

    private void moveCaret(int position, boolean ensureCaretVisible)
    {
        caret.moveTo(position);
        targetColumnForVerticalMovement = -1;
        justAddedOpeningCurlyBracket = false;
        updateRender(ensureCaretVisible);
        callSelectionListeners();
    }

    /**
     * Set the position of the anchor without changing the caret or scrolling.
     */
    public void positionAnchor(int position)
    {
        anchor.moveTo(position);
        justAddedOpeningCurlyBracket = false;
        updateRender(false);
        callSelectionListeners();
    }
    
    public int getCaretPosition()
    {
        return caret.position;
    }
    
    public int getAnchorPosition()
    {
        return anchor.position;
    }

    public void addLineDisplayListener(LineDisplayListener lineDisplayListener)
    {
        lineDisplay.addLineDisplayListener(lineDisplayListener);
    }

    /**
     * Repaint the editor.
     */
    public void repaint()
    {
        updateRender(false);
    }

    public void replaceSelection(String text)
    {
        int start = getSelectionStart();
        int end = getSelectionEnd();
        document.replaceText(start, end, text);
        // This makes sure the anchor is reset, too:
        positionCaret(start + text.length());
    }

    public int getSelectionEnd()
    {
        return Math.max(caret.position, anchor.position);
    }

    public int getSelectionStart()
    {
        return Math.min(caret.position, anchor.position);
    }
    
    public String getSelectedText()
    {
        return document.getContent(getSelectionStart(), getSelectionEnd()).toString();
    }
    
    public static interface ErrorQuery
    {
        public List<IndexRange> getErrorUnderlines();
    }

    @OnThread(Tag.FXPlatform)
    public static interface LineStyler
    {
        /**
         * Get the list of styled segments to display on a particular line.  Note that it is
         * very important to never return an empty list even if the line is blank; 
         * this will effectively hide the line from display.  Instead return a singleton list
         * with an empty text content for the segment.
         * 
         * @param lineIndex The zero-based index of the line.
         * @param lineContent The text content of the line (without trailing newline) 
         * @return The list of styled segments containing the styled content to display.
         */
        public List<StyledSegment> getLineForDisplay(int lineIndex, CharSequence lineContent);
    }

    /**
     * Set the way that lines are styled for this editor.
     */
    public void setLineStyler(LineStyler lineStyler)
    {
        this.lineStyler = lineStyler;
    }

    public void setAllowScrollBars(boolean allowScrollBars)
    {
        this.allowScrollBars = allowScrollBars;
        updateRender(false);
    }

    /**
     * Is the user's most recent action to have typed an open curly bracket?
     * Used to decide whether to auto-add a closing curly bracket if they then press Enter.
     */
    public boolean hasJustAddedCurlyBracket()
    {
        return justAddedOpeningCurlyBracket;
    }

    @Override
    public double getWidthOfText(String content)
    {
        return lineDisplay.calculateLineWidth(content);
    }

    private void callSelectionListeners()
    {
        for (SelectionListener selectionListener : selectionListeners)
        {
            selectionListener.selectionChanged(caret.position, anchor.position);
        }
    }
    
    public void addSelectionListener(SelectionListener selectionListener)
    {
        selectionListeners.add(selectionListener);
    }

    /**
     * Allows tracking of the caret position and anchor position
     * (which together delineate the selection).
     */
    public static interface SelectionListener
    {
        public void selectionChanged(int caretPosition, int anchorPosition);
    }
    
    public static interface FlowEditorPaneListener extends ScopeColors
    {
        // The left-hand margin was clicked for (zero-based) lineIndex.
        // Returns true if breakpoint was successfully toggled for that line, false if there was a problem.
        public boolean marginClickedForLine(int lineIndex);

        public Set<Integer> getBreakpointLines();

        // Returns -1 if no step line
        int getStepLine();

        public void showErrorPopupForCaretPos(int caretPos, boolean mousePosition);

        public String getErrorAtPosition(int caretPos);

        /**
         * Gets the context menu to show.  If necessary, should be hidden before being returned
         * by this method.
         */
        ContextMenu getContextMenuToShow();

        /**
         * Called when a scroll event has occurred on one of the text lines in the editor
         * @param scrollEvent The scroll event that occurred.
         */
        public void scrollEventOnTextLine(ScrollEvent scrollEvent);
    }

    // Use an AbstractList rather than pre-calculate, as that means we don't bother
    // styling lines which will not be displayed:
    @OnThread(value = Tag.FXPlatform ,ignoreParent = true)
    static class StyledLines extends AbstractList<List<StyledSegment>>
    {
        private final LineStyler lineStyler;
        private final List<CharSequence> documentLines;
        
        public StyledLines(Document document, LineStyler lineStyler)
        {
            this.documentLines = document.getLines();
            this.lineStyler = lineStyler;
        }

        @Override
        public int size()
        {
            return documentLines.size();
        }

        @Override
        public List<StyledSegment> get(int lineIndex)
        {
            // Because styling is called on demand, we save styling lines
            // which are never requested for display.
            return lineStyler.getLineForDisplay(lineIndex, documentLines.get(lineIndex));
        }
    }
}<|MERGE_RESOLUTION|>--- conflicted
+++ resolved
@@ -94,7 +94,7 @@
     private LineStyler lineStyler = (i, s) -> Collections.singletonList(new StyledSegment(Collections.emptyList(), s.toString()));
     
     private ErrorQuery errorQuery = () -> Collections.emptyList();
-    
+
     private final LineContainer lineContainer;
     private final ScrollBar verticalScroll;
     private final ScrollBar horizontalScroll;
@@ -354,7 +354,7 @@
             offScreenDragY = y;
             // Don't update the anchor:
             getCaretPositionForLocalPoint(new Point2D(e.getX(), y)).ifPresent(p -> moveCaret(p, false));
-            
+
             if (offScreenDragScroll != null && !isDragScrollScheduled)
             {
                 JavaFXUtil.runAfter(Duration.millis(50), this::doDragScroll);
@@ -362,7 +362,7 @@
             }
         }
     }
-    
+
     private void mouseReleased(MouseEvent e)
     {
         offScreenDragScroll = null;
@@ -957,7 +957,7 @@
     {
         scroll(scrollEvent.getDeltaX(), scrollEvent.getDeltaY());
     }
-    
+
     private void scroll(double deltaX, double deltaY)
     {
         updatingScrollBarDirectly = true;
@@ -967,17 +967,7 @@
         if (!postScrollRenderQueued)
         {
             postScrollRenderQueued = true;
-<<<<<<< HEAD
-            JavaFXUtil.runAfter(Duration.millis(25), () -> {
-                postScrollRenderQueued = false;
-                lineDisplay.scrollBy(pendingScrollY, document.getLineCount());
-                pendingScrollY = 0;
-                updateRender(false);
-            });
-            JavaFXUtil.runAfter(Duration.millis(50), () -> {
-=======
             JavaFXUtil.runAfter(SCROLL_DELAY, () -> {
->>>>>>> f0a1e3e5
                 postScrollRenderQueued = false;
                 lineDisplay.scrollBy(pendingScrollY, document.getLineCount());
                 pendingScrollY = 0;
